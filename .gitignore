# CI
/.github/deploy_key
out

# Executables
*.exe

# Cargo
Cargo.lock
target
.cargo

# gh pages docs
util/gh-pages/lints.json
**/metadata_collection.json

# rustfmt backups
*.rs.bk

# IDE
*.iml
.vscode
.idea

<<<<<<< HEAD
#macos
=======
>>>>>>> 267c2750
.DS_Store<|MERGE_RESOLUTION|>--- conflicted
+++ resolved
@@ -22,8 +22,6 @@
 .vscode
 .idea
 
-<<<<<<< HEAD
+
 #macos
-=======
->>>>>>> 267c2750
 .DS_Store