use std::sync::Arc;
use std::time::Duration;
use std::time::{SystemTime, UNIX_EPOCH};

use async_trait::async_trait;
use sea_orm::sea_query::TableCreateStatement;
use sea_orm::sea_query::{IndexCreateStatement, SelectStatement, UpdateStatement};
use sea_orm::ActiveValue::Set;
use sea_orm::*;
use sqlparser::ast;
use sqlparser::ast::{SetExpr, TableFactor};
use sqlparser::dialect::{MySqlDialect, PostgreSqlDialect, SQLiteDialect};
use sqlparser::parser::{Parser, ParserError};
use sqlx::Executor;
use tracing::{error, info, instrument, trace};
use url::Url;

use crate::basic::dto::TardisContext;
use crate::basic::error::TardisError;
use crate::basic::result::TardisResult;
use crate::config::config_dto::component::db::CompatibleType;
use crate::config::config_dto::component::db::DBModuleConfig;
use crate::db::domain::{tardis_db_config, tardis_db_del_record};
use crate::serde::{Deserialize, Serialize};
use crate::utils::initializer::InitBy;
use crate::TardisFuns;

/// Relational database handle / 关系型数据库操作
///
/// Encapsulates common operations of MySQL and PostgreSQL. Two styles of operations are provided:
///
/// 1. Wrapper based on `sea-orm` for simple relational operations, see `examples/reldb` for examples
/// 1. Wrapper based on `sea-query` for complex, custom processing operations, see `https://github.com/ideal-world/bios` for examples.
///
/// 封装了对MySQL、PostgreSQL的常用操作.提供了两种风格的操作:
///
/// 1. 基于 `sea-orm` 的封装，适用于简单的关系处理操作，操作示例见 `examples/reldb`
/// 1. 基于 `sea-query` 的封装，适用复杂的、自定义的处理操作，操作示例见 `https://github.com/ideal-world/bios`
///
/// # Steps to use / 使用步骤
///
/// 1. Create the database configuration / 创建数据库配置, @see [DBConfig](crate::basic::config::DBConfig)
///
/// 2.  Create the `domain` object / 创建 `domain` 对象, E.g:
/// ```ignore
/// use sea_orm::{DeriveRelation, EnumIter};
/// mod tardis_db_config{
///     use tardis::db::sea_orm::*;
///     use tardis::db::sea_orm::sea_query::*;
///     use tardis::basic::dto::TardisContext;
/// use tardis::db::domain::tardis_db_config;
///     use tardis::db::reldb_client::TardisActiveModel;
///     use tardis::TardisFuns;
///     // Reference DeriveEntityModel macro for skeleton code generation (sea-orm function)
///     #[derive(Clone, Debug, PartialEq, DeriveEntityModel)]
///     // Define table name (sea-orm function)
///     #[sea_orm(table_name = "tardis_config")]
///     pub struct Model {
///     // Define primary key (sea-orm function)
///         #[sea_orm(primary_key, auto_increment = false)]
///         pub id: String,
///         #[sea_orm(indexed)]
///         pub k: String,
///         #[sea_orm(column_type = "Text")]
///         pub v: String,
///         pub creator: String,
///         pub updater: String,
///     }
///    
///     // Define extended information (Tardis function)
///     impl TardisActiveModel for ActiveModel {
///         fn fill_ctx(&mut self, ctx: &TardisContext, is_insert: bool) {}
///    
///         fn create_table_statement(db_type: DbBackend) -> TableCreateStatement {
///              Table::create()
///                 .table(tardis_db_config::Entity.table_ref())
///                 .if_not_exists()
///                 .col(ColumnDef::new(tardis_db_config::Column::Id).not_null().string().primary_key())
///                 .col(ColumnDef::new(tardis_db_config::Column::K).not_null().string().unique_key())
///                 .col(ColumnDef::new(tardis_db_config::Column::V).not_null().text())
///                 .col(ColumnDef::new(tardis_db_config::Column::Creator).not_null().string())
///                 .col(ColumnDef::new(tardis_db_config::Column::Updater).not_null().string())
///                 .to_owned()
///         }
///     }
///    
///     impl ActiveModelBehavior for ActiveModel {
///         fn new() -> Self {
///             Self {
///                 id: Set(TardisFuns::field.nanoid()),
///                 ..ActiveModelTrait::default()
///             }
///         }
///     }
/// }
///
/// // Define association relationships (sea-orm function)
/// #[derive(Copy, Clone, Debug, EnumIter, DeriveRelation)]
/// pub enum Relation {}
/// ```
///
/// 3. Create TardisContext / 创建TardisContext [TardisContext]
///
/// 4. Use `TardisRelDBClient` to operate database / 使用 `TardisRelDBClient` 操作数据库, E.g:
/// ```ignore
/// use std::process::id;
/// use tardis::basic::dto::TardisContext;
/// use tardis::db::domain::tardis_db_config;
/// use tardis::db::reldb_client::IdResp;
/// use tardis::db::sea_orm::sea_query::*;
/// use tardis::db::sea_orm::*;
/// use tardis::TardisFuns;
/// let ctx = TardisContext{
/// // Define Context
///   ..Default::default()
/// };
/// let conn = TardisFuns::reldb().conn();
/// conn.insert_one(tardis_db_config::ActiveModel {
///     k: Set("ke".to_string()),
///     v: Set("ve".to_string()),
///     ..Default::default()
/// },&ctx).await.unwrap();
///
/// conn.paginate_dtos::<IdResp>(&Query::select()
///     .column(tardis_db_config::Column::Id)
///     .from(tardis_db_config::Entity),
///     1,10
/// ).await.unwrap();
/// ```
pub struct TardisRelDBClient {
    con: Arc<DatabaseConnection>,
    compatible_type: CompatibleType,
}

#[async_trait::async_trait]
impl InitBy<DBModuleConfig> for TardisRelDBClient {
    async fn init_by(config: &DBModuleConfig) -> TardisResult<Self> {
        Self::init(config).await
    }
}

impl TardisRelDBClient {
    /// Initialize configuration / 初始化配置
    pub async fn init(
        DBModuleConfig {
            url: str_url,
            max_connections,
            min_connections,
            connect_timeout_sec,
            idle_timeout_sec,
            compatible_type,
        }: &DBModuleConfig,
    ) -> TardisResult<TardisRelDBClient> {
        use crate::utils::redact::Redact;
        let url = Url::parse(str_url).map_err(|_| TardisError::format_error(&format!("[Tardis.RelDBClient] Invalid url {str_url}"), "406-tardis-reldb-url-error"))?;
        info!(
            "[Tardis.RelDBClient] Initializing, host:{}, port:{}, max_connections:{}",
            url.host_str().unwrap_or(""),
            url.port().unwrap_or(0),
            max_connections
        );
        let mut opt = ConnectOptions::new(url.to_string());
        opt.max_connections(*max_connections).min_connections(*min_connections).sqlx_logging(true);
        if let Some(connect_timeout_sec) = connect_timeout_sec {
            opt.connect_timeout(Duration::from_secs(*connect_timeout_sec));
        }
        if let Some(idle_timeout_sec) = idle_timeout_sec {
            opt.idle_timeout(Duration::from_secs(*idle_timeout_sec));
        }
        let con = if let Some(timezone) = url.query_pairs().find(|x| x.0.to_lowercase() == "timezone").map(|x| x.1.to_string()) {
            match url.scheme().to_lowercase().as_str() {
                #[cfg(feature = "reldb-mysql")]
                "mysql" => {
                    let mut raw_opt = opt.get_url().parse::<sqlx::mysql::MySqlConnectOptions>().map_err(|error| DbErr::Conn(RuntimeErr::Internal(error.to_string())))?;
                    use sqlx::ConnectOptions;
                    if !opt.get_sqlx_logging() {
                        raw_opt = raw_opt.disable_statement_logging();
                    } else {
                        raw_opt = raw_opt.log_statements(opt.get_sqlx_logging_level());
                    }
                    let result = opt
                        .sqlx_pool_options::<sqlx::MySql>()
                        .after_connect(move |conn, _| {
                            let timezone = timezone.clone();
                            Box::pin(async move {
                                conn.execute(format!("SET time_zone = '{timezone}';").as_str()).await?;
                                Ok(())
                            })
                        })
                        .connect_with(raw_opt)
                        .await;
                    match result {
                        Ok(pool) => Ok(SqlxMySqlConnector::from_sqlx_mysql_pool(pool)),
                        Err(error) => Err(TardisError::format_error(
                            &format!("[Tardis.RelDBClient] {} Initialization error: {error}", url.redact()),
                            "406-tardis-reldb-conn-init-error",
                        )),
                    }
                }
                #[cfg(feature = "reldb-postgres")]
                "postgres" => {
                    let mut raw_opt = opt.get_url().parse::<sqlx::postgres::PgConnectOptions>().map_err(|error| DbErr::Conn(RuntimeErr::Internal(error.to_string())))?;
                    use sqlx::ConnectOptions;
                    if opt.get_sqlx_logging() {
                        raw_opt = raw_opt.log_statements(opt.get_sqlx_logging_level());
                    } else {
                        raw_opt = raw_opt.disable_statement_logging();
                    }
                    let result = opt
                        .sqlx_pool_options::<sqlx::Postgres>()
                        .after_connect(move |conn, _| {
                            let timezone = timezone.clone();
                            Box::pin(async move {
                                conn.execute(format!("SET TIME ZONE '{timezone}';").as_str()).await?;
                                Ok(())
                            })
                        })
                        .connect_with(raw_opt)
                        .await;
                    match result {
                        Ok(pool) => Ok(SqlxPostgresConnector::from_sqlx_postgres_pool(pool)),
                        Err(error) => Err(TardisError::format_error(
                            &format!("[Tardis.RelDBClient] {} Initialization error: {error}", url.redact()),
                            "406-tardis-reldb-conn-init-error",
                        )),
                    }
                }
                _ => Err(TardisError::format_error(
                    &format!("[Tardis.RelDBClient] {} , current database does not support setting timezone", url.redact()),
                    "406-tardis-reldb-conn-init-error",
                )),
            }
        } else {
            Database::connect(opt).await.map_err(|error| {
                TardisError::format_error(
                    &format!("[Tardis.RelDBClient] {} Initialization error: {error}", url.redact()),
                    "406-tardis-reldb-conn-init-error",
                )
            })
        }?;
        info!(
            "[Tardis.RelDBClient] Initialized, host:{}, port:{}, max_connections:{}",
            url.host_str().unwrap_or(""),
            url.port().unwrap_or(0),
            min_connections
        );
        Ok(TardisRelDBClient {
            con: Arc::new(con),
            compatible_type: *compatible_type,
        })
    }

    /// Get database instance implementation / 获取数据库实例的实现
    pub fn backend(&self) -> DbBackend {
        self.con.get_database_backend()
    }

    /// Get database compatible type / 获取数据库兼容类型
    /// eg. porlardb is compatible with Oracle
    pub fn compatible_type(&self) -> CompatibleType {
        self.compatible_type
    }

    /// Get database connection
    ///
    /// 获取数据库操作连接
    pub fn conn(&self) -> TardisRelDBlConnection {
        TardisRelDBlConnection { conn: self.con.clone(), tx: None }
    }

    /// Initialize basic tables / 初始化基础表
    pub async fn init_basic_tables(&self) -> TardisResult<()> {
        trace!("[Tardis.RelDBClient] Initializing basic tables");
        let tx = self.con.begin().await?;
        let create_all = tardis_db_config::ActiveModel::init(self.con.get_database_backend(), Some("update_time"), self.compatible_type);
        TardisRelDBClient::create_table_inner(&create_all.0, &tx).await?;
        TardisRelDBClient::create_index_inner(&create_all.1, &tx).await?;
        for function_sql in create_all.2 {
            TardisRelDBClient::execute_one_inner(&function_sql, Vec::new(), &tx).await?;
        }
        let create_all = tardis_db_del_record::ActiveModel::init(self.con.get_database_backend(), None, self.compatible_type);
        TardisRelDBClient::create_table_inner(&create_all.0, &tx).await?;
        TardisRelDBClient::create_index_inner(&create_all.1, &tx).await?;
        tx.commit().await?;
        Ok(())
    }

    /// TODO 不支持 not_null nullable  default_value  default_expr indexed, unique 等
    pub(self) async fn create_table_from_entity_inner<E, C>(entity: E, db: &C) -> TardisResult<()>
    where
        C: ConnectionTrait,
        E: EntityTrait,
    {
        trace!("[Tardis.RelDBClient] Creating table from entity {}", entity.table_name());
        let builder = db.get_database_backend();
        let schema = Schema::new(builder);
        let table_create_statement = &schema.create_table_from_entity(entity);
        TardisRelDBClient::create_table_inner(table_create_statement, db).await
    }

    pub(self) async fn create_table_inner<C>(statement: &TableCreateStatement, db: &C) -> TardisResult<()>
    where
        C: ConnectionTrait,
    {
        trace!("[Tardis.RelDBClient] Creating table");
        let statement = db.get_database_backend().build(statement);
        match Self::execute_inner(statement, db).await {
            Ok(_) => Ok(()),
            Err(error) => Err(error),
        }
    }

    pub(self) async fn create_index_inner<C>(statements: &[IndexCreateStatement], db: &C) -> TardisResult<()>
    where
        C: ConnectionTrait,
    {
        trace!("[Tardis.RelDBClient] Creating index from statements");
        for statement in statements {
            let statement = db.get_database_backend().build(statement);
            Self::execute_inner(statement, db).await?;
        }
        Ok(())
    }

    pub(self) async fn execute_one_inner<C>(sql: &str, params: Vec<Value>, db: &C) -> TardisResult<ExecResult>
    where
        C: ConnectionTrait,
    {
        trace!("[Tardis.RelDBClient] Executing one sql: {}, params:{:?}", sql, params);
        let execute_stmt = Statement::from_sql_and_values(db.get_database_backend(), sql, params);
        Self::execute_inner(execute_stmt, db).await
    }

    pub(self) async fn execute_many_inner<C>(sql: &str, params: Vec<Vec<Value>>, db: &C) -> TardisResult<()>
    where
        C: ConnectionTrait,
    {
        trace!("[Tardis.RelDBClient] Executing many sql: {}, some params:{:?}", sql, params[0]);
        // TODO Performance Optimization
        for param in params {
            let execute_stmt = Statement::from_sql_and_values(db.get_database_backend(), sql, param);
            Self::execute_inner(execute_stmt, db).await?;
        }
        Ok(())
    }

    pub(self) async fn execute_inner<C>(statement: Statement, db: &C) -> TardisResult<ExecResult>
    where
        C: ConnectionTrait,
    {
        let result = db.execute(statement).await;
        match result {
            Ok(ok) => TardisResult::Ok(ok),
            Err(error) => TardisResult::Err(TardisError::from(error)),
        }
    }

    pub(self) async fn query_one_inner<C>(sql: &str, params: Vec<Value>, db: &C) -> TardisResult<Option<QueryResult>>
    where
        C: ConnectionTrait,
    {
        trace!("[Tardis.RelDBClient] Querying one sql: {}, params:{:?}", sql, params);
        let query_stmt = Statement::from_sql_and_values(db.get_database_backend(), sql, params);
        let result = db.query_one(query_stmt).await;
        match result {
            Ok(ok) => TardisResult::Ok(ok),
            Err(error) => TardisResult::Err(TardisError::from(error)),
        }
    }

    pub(self) async fn query_all_inner<C>(sql: &str, params: Vec<Value>, db: &C) -> TardisResult<Vec<QueryResult>>
    where
        C: ConnectionTrait,
    {
        trace!("[Tardis.RelDBClient] Querying all sql: {}, params:{:?}", sql, params);
        let query_stmt = Statement::from_sql_and_values(db.get_database_backend(), sql, params);
        let result = db.query_all(query_stmt).await;
        match result {
            Ok(ok) => TardisResult::Ok(ok),
            Err(error) => TardisResult::Err(TardisError::from(error)),
        }
    }

    pub(self) async fn get_dto_inner<C, D>(select_statement: &SelectStatement, db: &C) -> TardisResult<Option<D>>
    where
        C: ConnectionTrait,
        D: FromQueryResult,
    {
        Self::do_get_dto_inner(db.get_database_backend().build(select_statement), db).await
    }

    pub(self) async fn get_dto_by_sql_inner<C, D>(sql: &str, params: Vec<Value>, db: &C) -> TardisResult<Option<D>>
    where
        C: ConnectionTrait,
        D: FromQueryResult,
    {
        Self::do_get_dto_inner(Statement::from_sql_and_values(db.get_database_backend(), sql, params), db).await
    }

    async fn do_get_dto_inner<C, D>(select_statement: Statement, db: &C) -> TardisResult<Option<D>>
    where
        C: ConnectionTrait,
        D: FromQueryResult,
    {
        let result = D::find_by_statement(select_statement).one(db).await;
        match result {
            Ok(r) => TardisResult::Ok(r),
            Err(error) => TardisResult::Err(TardisError::from(error)),
        }
    }

    pub(self) async fn find_dtos_inner<C, D>(select_statement: &SelectStatement, db: &C) -> TardisResult<Vec<D>>
    where
        C: ConnectionTrait,
        D: FromQueryResult,
    {
        Self::do_find_dtos_inner(db.get_database_backend().build(select_statement), db).await
    }

    pub(self) async fn find_dtos_by_sql_inner<C, D>(sql: &str, params: Vec<Value>, db: &C) -> TardisResult<Vec<D>>
    where
        C: ConnectionTrait,
        D: FromQueryResult,
    {
        Self::do_find_dtos_inner(Statement::from_sql_and_values(db.get_database_backend(), sql, params), db).await
    }

    async fn do_find_dtos_inner<C, D>(select_statement: Statement, db: &C) -> TardisResult<Vec<D>>
    where
        C: ConnectionTrait,
        D: FromQueryResult,
    {
        let result = D::find_by_statement(select_statement).all(db).await;
        match result {
            Ok(r) => TardisResult::Ok(r),
            Err(error) => TardisResult::Err(TardisError::from(error)),
        }
    }

    pub(self) async fn paginate_dtos_inner<C, D>(select_statement: &SelectStatement, page_number: u64, page_size: u64, db: &C) -> TardisResult<(Vec<D>, u64)>
    where
        C: ConnectionTrait,
        D: FromQueryResult,
    {
        Self::do_paginate_dtos_inner(db.get_database_backend().build(select_statement), page_number, page_size, db).await
    }

    pub(self) async fn paginate_dtos_by_sql_inner<C, D>(sql: &str, params: Vec<Value>, page_number: u64, page_size: u64, db: &C) -> TardisResult<(Vec<D>, u64)>
    where
        C: ConnectionTrait,
        D: FromQueryResult,
    {
        Self::do_paginate_dtos_inner(Statement::from_sql_and_values(db.get_database_backend(), sql, params), page_number, page_size, db).await
    }

    async fn do_paginate_dtos_inner<C, D>(select_statement: Statement, page_number: u64, page_size: u64, db: &C) -> TardisResult<(Vec<D>, u64)>
    where
        C: ConnectionTrait,
        D: FromQueryResult,
    {
        let select_sql = format!("{} LIMIT {} OFFSET {}", select_statement.sql, page_size, (page_number - 1) * page_size);
        let query_statement = Statement {
            sql: select_sql,
            values: select_statement.values.clone(),
            db_backend: select_statement.db_backend,
        };
        let query_result = D::find_by_statement(query_statement).all(db).await?;
        let count_result = TardisRelDBClient::do_count_inner(select_statement, db).await?;
        Ok((query_result, count_result))
    }

    pub(self) async fn count_inner<C>(select_statement: &SelectStatement, db: &C) -> TardisResult<u64>
    where
        C: ConnectionTrait,
    {
        Self::do_count_inner(db.get_database_backend().build(select_statement), db).await
    }

    pub(self) async fn count_by_sql_inner<C>(sql: &str, params: Vec<Value>, db: &C) -> TardisResult<u64>
    where
        C: ConnectionTrait,
    {
        Self::do_count_inner(Statement::from_sql_and_values(db.get_database_backend(), sql, params), db).await
    }

    async fn do_count_inner<C>(select_statement: Statement, db: &C) -> TardisResult<u64>
    where
        C: ConnectionTrait,
    {
        let count_sql = format!(
            "SELECT COUNT(1) AS count FROM ( {} ) _{}",
            select_statement.sql,
            SystemTime::now().duration_since(UNIX_EPOCH)?.as_millis()
        );
        let count_statement = Statement {
            sql: count_sql.clone(),
            values: select_statement.values,
            db_backend: select_statement.db_backend,
        };
        let count_result = CountResp::find_by_statement(count_statement).one(db).await?;
        match count_result {
            Some(r) => TardisResult::Ok(r.count as u64),
            None => TardisResult::Err(TardisError::internal_error(
                &format!("[Tardis.RelDBClient] No results found for count query by {count_sql}"),
                "500-tardis-reldb-count-empty",
            )),
        }
    }

    pub(self) async fn insert_one_inner<T, C>(mut model: T, db: &C, ctx: &TardisContext) -> TardisResult<InsertResult<T>>
    where
        C: ConnectionTrait,
        T: TardisActiveModel,
    {
        trace!("[Tardis.RelDBClient] Inserting one model");
        model.fill_ctx(ctx, true);
        let result = EntityTrait::insert(model).exec(db).await?;
        Ok(result)
    }

    pub(self) async fn insert_many_inner<T, C>(mut models: Vec<T>, db: &C, ctx: &TardisContext) -> TardisResult<()>
    where
        C: ConnectionTrait,
        T: TardisActiveModel,
    {
        trace!("[Tardis.RelDBClient] Inserting many models");
        models.iter_mut().for_each(|m| m.fill_ctx(ctx, true));
        EntityTrait::insert_many(models).exec(db).await?;
        Ok(())
    }

    pub(self) async fn update_one_inner<T, C>(mut model: T, db: &C, ctx: &TardisContext) -> TardisResult<()>
    where
        C: ConnectionTrait,
        T: TardisActiveModel,
    {
        trace!("[Tardis.RelDBClient] Updating one model");
        model.fill_ctx(ctx, false);
        let update = EntityTrait::update(model);
        TardisRelDBClient::execute_inner(db.get_database_backend().build(update.as_query()), db).await?;
        Ok(())
    }

    pub(self) async fn update_many_inner<C>(update_statement: &UpdateStatement, db: &C) -> TardisResult<()>
    where
        C: ConnectionTrait,
    {
        trace!("[Tardis.RelDBClient] Updating many models");
        TardisRelDBClient::execute_inner(db.get_database_backend().build(update_statement), db).await?;
        Ok(())
    }

    pub(self) async fn soft_delete_inner<E, C>(select: Select<E>, delete_user: &str, db: &C) -> TardisResult<u64>
    where
        C: ConnectionTrait,
        E: EntityTrait,
    {
        trace!("[Tardis.RelDBClient] Soft deleting");
        select.soft_delete(delete_user, db).await
    }

    pub(self) async fn soft_delete_custom_inner<E, C>(select: Select<E>, custom_pk_field: &str, db: &C) -> TardisResult<Vec<DeleteEntity>>
    where
        C: ConnectionTrait,
        E: EntityTrait,
    {
        trace!("[Tardis.RelDBClient] Soft deleting custom");
        select.soft_delete_custom(custom_pk_field, db).await
    }
}

/// Database operation connection object / 数据库操作连接对象
pub struct TardisRelDBlConnection {
    conn: Arc<DatabaseConnection>,
    tx: Option<DatabaseTransaction>,
}

impl TardisRelDBlConnection {
    /// Get original connection (generally not recommended) / 获取原始连接(一般不推荐使用)
    ///
    /// # Examples
    /// ```ignore
    /// use tardis::TardisFuns;
    /// let raw_conn = TardisFuns::reldb().conn().raw_conn();
    /// ```
    pub fn raw_conn(&self) -> &DatabaseConnection {
        self.conn.as_ref()
    }

    /// Get original transaction (if a transaction exists for the current object) (generally not recommended) / 获取原始事务(如果当前对象存在事务的话）(一般不推荐使用)
    ///
    /// # Examples
    /// ```ignore
    /// use tardis::TardisFuns;
    /// let raw_tx = TardisFuns::reldb().conn().raw_tx().unwrap();
    /// ```
    pub fn raw_tx(&self) -> TardisResult<&DatabaseTransaction> {
        if let Some(tx) = &self.tx {
            Ok(tx)
        } else {
            Err(TardisError::not_found(
                "[Tardis.RelDBClient] The current connection  has no transactions",
                "404-tardis-reldb-tx-empty",
            ))
        }
    }

    pub fn has_tx(&self) -> bool {
        self.tx.is_some()
    }

    /// Open a transaction / 开启一个事务
    ///
    /// # Examples
    /// ```ignore
    /// use tardis::TardisFuns;
    /// let mut conn = TardisFuns::reldb().conn();
    /// let tx = conn.begin().await.unwrap();
    /// ```
    pub async fn begin(&mut self) -> TardisResult<()> {
        self.tx = Some(self.conn.begin().await?);
        Ok(())
    }

    /// Commit current transaction / 提交当前事务
    ///
    /// # Examples
    /// ```ignore
    /// use tardis::TardisFuns;
    /// let mut conn = TardisFuns::reldb().conn();
    /// let tx = conn.begin().await.unwrap();
    /// tx.commit().await.unwrap();
    /// ```
    pub async fn commit(self) -> TardisResult<()> {
        if let Some(tx) = self.tx {
            tx.commit().await?;
        }
        Ok(())
    }

    /// Rollback current transaction / 回滚当前事务
    ///
    /// # Examples
    /// ```ignore
    /// use tardis::TardisFuns;
    /// let mut conn = TardisFuns::reldb().conn();
    /// let tx = conn.begin().await.unwrap();
    /// tx.rollback().await.unwrap();
    /// ```
    pub async fn rollback(self) -> TardisResult<()> {
        if let Some(tx) = self.tx {
            tx.rollback().await?;
        }
        Ok(())
    }

    #[instrument(name = "reldb_query", skip_all)]
    /// Create a table from an entity / 从实体中创建表
    ///
    /// # Arguments
    ///
    ///  * `entity` - entity / 实体
    ///
    /// # Examples
    /// ```ignore
    /// use tardis::db::domain::tardis_db_config;
    /// use tardis::TardisFuns;
    /// let mut conn = TardisFuns::reldb().conn();
    /// conn.create_table_from_entity(tardis_db_config::Entity).await.unwrap();
    /// ```
    pub async fn create_table_from_entity<E>(&self, entity: E) -> TardisResult<()>
    where
        E: EntityTrait,
    {
        if let Some(tx) = &self.tx {
            TardisRelDBClient::create_table_from_entity_inner(entity, tx).await
        } else {
            TardisRelDBClient::create_table_from_entity_inner(entity, self.conn.as_ref()).await
        }
    }

    /// Create table index and functions / 创建表、索引和函数
    ///
    /// # Arguments
    ///
    ///  * `params.0` -  Statement for creating table  / 创建表的Statement
    ///  * `params.1` -  Statement for creating index / 创建索引的Statements
    ///  * `params.2` -  sql for functions / 创建函数的sqls
    ///
    /// # Examples
    /// ```ignore
    /// use tardis::db::domain::tardis_db_config;
    /// use tardis::db::reldb_client::TardisActiveModel;
    /// use tardis::TardisFuns;
    /// let mut conn = TardisFuns::reldb().conn();
    /// conn.init(&tardis_db_config::ActiveModel::init(TardisFuns::reldb().backend(),Some("update_time"))).await.unwrap();
    /// ```
    pub async fn init(&self, params: (TableCreateStatement, Vec<IndexCreateStatement>, Vec<String>)) -> TardisResult<()> {
        self.create_table(&params.0).await?;
        self.create_index(&params.1).await?;
        for function_sql in params.2 {
            self.execute_one(&function_sql, Vec::new()).await?;
        }
        Ok(())
    }

    #[instrument(name = "reldb_query", skip_all)]
    /// Create table  / 创建表
    ///
    /// # Arguments
    ///
    ///  * `statement` -  Statement for creating a table / 创建表的Statement
    ///
    /// # Examples
    /// ```ignore
    /// use tardis::db::domain::tardis_db_config;
    /// use tardis::db::reldb_client::TardisActiveModel;
    /// use tardis::TardisFuns;
    /// let mut conn = TardisFuns::reldb().conn();
    /// conn.create_table(&tardis_db_config::ActiveModel::create_table_statement(TardisFuns::reldb().backend())).await.unwrap();
    /// ```
    pub async fn create_table(&self, statement: &TableCreateStatement) -> TardisResult<()> {
        if let Some(tx) = &self.tx {
            TardisRelDBClient::create_table_inner(statement, tx).await
        } else {
            TardisRelDBClient::create_table_inner(statement, self.conn.as_ref()).await
        }
    }

    #[instrument(name = "reldb_query", skip_all)]
    /// Create index / 创建索引
    ///
    /// # Arguments
    ///
    ///  * `statement` -  Statement for creating index / 创建索引的Statement
    ///
    /// # Examples
    /// ```ignore
    /// use tardis::db::domain::tardis_db_config;
    /// use tardis::db::reldb_client::TardisActiveModel;
    /// use tardis::TardisFuns;
    /// let mut conn = TardisFuns::reldb().conn();
    /// conn.create_index(&tardis_db_config::ActiveModel::create_index_statement()).await.unwrap();
    /// ```
    pub async fn create_index(&self, statements: &[IndexCreateStatement]) -> TardisResult<()> {
        if let Some(tx) = &self.tx {
            TardisRelDBClient::create_index_inner(statements, tx).await
        } else {
            TardisRelDBClient::create_index_inner(statements, self.conn.as_ref()).await
        }
    }

    #[instrument(name = "reldb_query", skip_all)]
    /// Get a record, return a custom structure / 获取一条记录，返回自定义结构体
    ///
    /// # Arguments
    ///
    ///  * `select_statement` - Statement of the query / 查询的Statement
    ///
    /// # Examples
    /// ```ignore
    /// use tardis::db::sea_orm::sea_query::*;
    /// use tardis::db::domain::tardis_db_config;
    /// use tardis::db::reldb_client::TardisActiveModel;
    /// use tardis::TardisFuns;
    /// let mut conn = TardisFuns::reldb().conn();
    /// let resp = conn.get_dto(&Query::select()
    ///     .column(tardis_db_config::Column::Id)
    ///     .column(tardis_db_config::Column::Name)
    ///     .from(tardis_db_config::Entity)
    ///     .and_where(Expr::col(tardis_db_config::Column::Id).eq("xxx"))
    /// ).await.unwrap();
    /// ```
    pub async fn get_dto<D>(&self, select_statement: &SelectStatement) -> TardisResult<Option<D>>
    where
        D: FromQueryResult,
    {
        if let Some(tx) = &self.tx {
            TardisRelDBClient::get_dto_inner(select_statement, tx).await
        } else {
            TardisRelDBClient::get_dto_inner(select_statement, self.conn.as_ref()).await
        }
    }

    /// Get a record, return a custom structure / 获取一条记录，返回自定义结构体
    ///
    /// # Arguments
    ///
    ///  * `sql` - sql of the query / 查询SQL
    ///  * `params` - params of the query / 查询参数
    ///
    pub async fn get_dto_by_sql<D>(&self, sql: &str, params: Vec<Value>) -> TardisResult<Option<D>>
    where
        D: FromQueryResult,
    {
        if let Some(tx) = &self.tx {
            TardisRelDBClient::get_dto_by_sql_inner(sql, params, tx).await
        } else {
            TardisRelDBClient::get_dto_by_sql_inner(sql, params, self.conn.as_ref()).await
        }
    }

    #[instrument(name = "reldb_query", skip_all)]
    /// Get multiple rows and return a custom structure / 获取多条记录，返回自定义结构体
    ///
    /// # Arguments
    ///
    ///  * `select_statement` - Statement of the query / 查询的Statement
    ///
    /// # Examples
    /// ```ignore
    /// use tardis::db::sea_orm::sea_query::*;
    /// use tardis::db::domain::tardis_db_config;
    /// use tardis::db::reldb_client::TardisActiveModel;
    /// use tardis::TardisFuns;
    /// let mut conn = TardisFuns::reldb().conn();
    /// let resp = conn.find_dtos(&Query::select()
    ///     .column(tardis_db_config::Column::Id)
    ///     .column(tardis_db_config::Column::Name)
    ///     .from(tardis_db_config::Entity)
    /// ).await.unwrap();
    /// ```
    pub async fn find_dtos<D>(&self, select_statement: &SelectStatement) -> TardisResult<Vec<D>>
    where
        D: FromQueryResult,
    {
        if let Some(tx) = &self.tx {
            TardisRelDBClient::find_dtos_inner(select_statement, tx).await
        } else {
            TardisRelDBClient::find_dtos_inner(select_statement, self.conn.as_ref()).await
        }
    }

    #[instrument(name = "reldb_query", skip_all)]
    /// Get multiple rows and return a custom structure / 获取多条记录，返回自定义结构体
    ///
    /// # Arguments
    ///
    ///  * `sql` - sql of the query / 查询SQL
    ///  * `params` - params of the query / 查询参数
    ///
    pub async fn find_dtos_by_sql<D>(&self, sql: &str, params: Vec<Value>) -> TardisResult<Vec<D>>
    where
        D: FromQueryResult,
    {
        if let Some(tx) = &self.tx {
            TardisRelDBClient::find_dtos_by_sql_inner(sql, params, tx).await
        } else {
            TardisRelDBClient::find_dtos_by_sql_inner(sql, params, self.conn.as_ref()).await
        }
    }

    #[instrument(name = "reldb_query", skip_all)]
    /// Paging to get multiple records and the total number of records, returning a custom structure / 分页获取多条记录及总记录数，返回自定义结构体
    ///
    /// # Arguments
    ///
    ///  * `select_statement` - Statement of the query / 查询的Statement
    ///  * `page_number` -  Current page number, starting from 1 / 当前页码，从1开始
    ///  * `page_size` -  Number of records per page / 每页记录数
    ///
    /// # Examples
    /// ```ignore
    /// use tardis::db::sea_orm::sea_query::*;
    /// use tardis::db::domain::tardis_db_config;
    /// use tardis::db::reldb_client::TardisActiveModel;
    /// use tardis::TardisFuns;
    /// let mut conn = TardisFuns::reldb().conn();
    /// let resp = conn.paginate_dtos(&Query::select()
    ///     .column(tardis_db_config::Column::Id)
    ///     .column(tardis_db_config::Column::Name)
    ///     .from(tardis_db_config::Entity),
    ///     1,10
    /// ).await.unwrap();
    /// ```
    pub async fn paginate_dtos<D>(&self, select_statement: &SelectStatement, page_number: u64, page_size: u64) -> TardisResult<(Vec<D>, u64)>
    where
        D: FromQueryResult,
    {
        if let Some(tx) = &self.tx {
            TardisRelDBClient::paginate_dtos_inner(select_statement, page_number, page_size, tx).await
        } else {
            TardisRelDBClient::paginate_dtos_inner(select_statement, page_number, page_size, self.conn.as_ref()).await
        }
    }

    #[instrument(name = "reldb_query", skip_all)]
    /// Paging to get multiple records and the total number of records, returning a custom structure / 分页获取多条记录及总记录数，返回自定义结构体
    ///
    /// # Arguments
    ///
    ///  * `sql` - sql of the query / 查询SQL
    ///  * `params` - params of the query / 查询参数
    ///  * `page_number` -  Current page number, starting from 1 / 当前页码，从1开始
    ///  * `page_size` -  Number of records per page / 每页记录数
    ///
    pub async fn paginate_dtos_by_sql<D>(&self, sql: &str, params: Vec<Value>, page_number: u64, page_size: u64) -> TardisResult<(Vec<D>, u64)>
    where
        D: FromQueryResult,
    {
        if let Some(tx) = &self.tx {
            TardisRelDBClient::paginate_dtos_by_sql_inner(sql, params, page_number, page_size, tx).await
        } else {
            TardisRelDBClient::paginate_dtos_by_sql_inner(sql, params, page_number, page_size, self.conn.as_ref()).await
        }
    }

    #[instrument(name = "reldb_query", skip_all)]
    /// Get number of records / 获取记录数量
    ///
    /// # Arguments
    ///
    ///  * `select_statement` - Statement of the query / 查询的Statement
    ///
    /// # Examples
    /// ```ignore
    /// use tardis::db::sea_orm::sea_query::*;
    /// use tardis::db::domain::tardis_db_config;
    /// use tardis::db::reldb_client::TardisActiveModel;
    /// use tardis::TardisFuns;
    /// let mut conn = TardisFuns::reldb().conn();
    /// let resp = conn.count(&Query::select()
    ///     .column(tardis_db_config::Column::Id)
    ///     .column(tardis_db_config::Column::Name)
    ///     .from(tardis_db_config::Entity)
    /// ).await.unwrap();
    /// ```
    pub async fn count(&self, select_statement: &SelectStatement) -> TardisResult<u64> {
        if let Some(tx) = &self.tx {
            TardisRelDBClient::count_inner(select_statement, tx).await
        } else {
            TardisRelDBClient::count_inner(select_statement, self.conn.as_ref()).await
        }
    }

    #[instrument(name = "reldb_query", skip_all)]
    /// Get number of records / 获取记录数量
    ///
    /// # Arguments
    ///
    ///  * `sql` - sql of the query / 查询SQL
    ///  * `params` - params of the query / 查询参数
    ///
    /// ```
    pub async fn count_by_sql(&self, sql: &str, params: Vec<Value>) -> TardisResult<u64> {
        if let Some(tx) = &self.tx {
            TardisRelDBClient::count_by_sql_inner(sql, params, tx).await
        } else {
            TardisRelDBClient::count_by_sql_inner(sql, params, self.conn.as_ref()).await
        }
    }

    #[instrument(skip_all)]
    /// Execute SQL operations (provide custom SQL processing capabilities) / 执行SQL操作（提供自定义SQL处理能力）
    ///
    /// # Arguments
    ///
    ///  * `statement` -  Custom statement / 自定义Statement
    ///
    pub async fn execute<S>(&self, statement: &S) -> TardisResult<ExecResult>
    where
        S: StatementBuilder,
    {
        let statement = self.conn.get_database_backend().build(statement);
        if let Some(tx) = &self.tx {
            TardisRelDBClient::execute_inner(statement, tx).await
        } else {
            TardisRelDBClient::execute_inner(statement, self.conn.as_ref()).await
        }
    }

    #[instrument(name = "reldb_query", skip_all)]
    /// Execute SQL operations (provide custom SQL processing capabilities) / 执行SQL操作（提供自定义SQL处理能力）
    pub async fn execute_one(&self, sql: &str, params: Vec<Value>) -> TardisResult<ExecResult> {
        if let Some(tx) = &self.tx {
            TardisRelDBClient::execute_one_inner(sql, params, tx).await
        } else {
            TardisRelDBClient::execute_one_inner(sql, params, self.conn.as_ref()).await
        }
    }

    #[instrument(name = "reldb_query", skip_all)]
    // Execute SQL operations (provide custom SQL processing capabilities) / 执行SQL操作（提供自定义SQL处理能力）
    pub async fn execute_many(&self, sql: &str, params: Vec<Vec<Value>>) -> TardisResult<()> {
        if let Some(tx) = &self.tx {
            TardisRelDBClient::execute_many_inner(sql, params, tx).await
        } else {
            TardisRelDBClient::execute_many_inner(sql, params, self.conn.as_ref()).await
        }
    }

    #[instrument(name = "reldb_query", skip_all)]
    pub async fn query_one(&self, sql: &str, params: Vec<Value>) -> TardisResult<Option<QueryResult>> {
        if let Some(tx) = &self.tx {
            TardisRelDBClient::query_one_inner(sql, params, tx).await
        } else {
            TardisRelDBClient::query_one_inner(sql, params, self.conn.as_ref()).await
        }
    }

    #[instrument(name = "reldb_query", skip_all)]
    pub async fn query_all(&self, sql: &str, params: Vec<Value>) -> TardisResult<Vec<QueryResult>> {
        if let Some(tx) = &self.tx {
            TardisRelDBClient::query_all_inner(sql, params, tx).await
        } else {
            TardisRelDBClient::query_all_inner(sql, params, self.conn.as_ref()).await
        }
    }

    #[instrument(name = "reldb_query", skip_all)]
    /// Insert a record and return primary key value / 插入一条记录，返回主键值
    ///
    /// # Arguments
    ///
    ///  * `model` -  Record to be inserted / 要插入的记录
    ///  * `ctx` -  TardisContext
    ///
    /// # Examples
    /// ```ignore
    /// use tardis::db::sea_orm::*;
    /// use tardis::db::sea_orm::sea_query::*;
    /// use tardis::db::domain::tardis_db_config;
    /// use tardis::db::reldb_client::TardisActiveModel;
    /// use tardis::TardisFuns;
    /// let mut conn = TardisFuns::reldb().conn();
    /// let resp = conn.insert_one(tardis_db_config::ActiveModel {
    ///     k: Set("ke".to_string()),
    ///     v: Set("ve".to_string()),
    ///     ..Default::default()
    /// },&ctx).await.unwrap();
    /// ```
    pub async fn insert_one<T>(&self, model: T, ctx: &TardisContext) -> TardisResult<InsertResult<T>>
    where
        T: TardisActiveModel,
    {
        if let Some(tx) = &self.tx {
            TardisRelDBClient::insert_one_inner(model, tx, ctx).await
        } else {
            TardisRelDBClient::insert_one_inner(model, self.conn.as_ref(), ctx).await
        }
    }

    #[instrument(name = "reldb_query", skip_all)]
    /// Insert multiple records / 插入多条记录
    ///
    /// # Arguments
    ///
    ///  * `models` -  Set of records to be inserted / 要插入的记录集
    ///  * `ctx` -  TardisContext
    ///
    /// # Examples
    /// ```ignore
    /// use tardis::db::sea_orm::*;
    /// use tardis::db::sea_orm::sea_query::*;
    /// use tardis::db::domain::tardis_db_config;
    /// use tardis::db::reldb_client::TardisActiveModel;
    /// use tardis::TardisFuns;
    /// let mut conn = TardisFuns::reldb().conn();
    /// let resp = conn.insert_many(vec![
    ///     tardis_db_config::ActiveModel {
    ///          k: Set("ke".to_string()),
    ///          v: Set("ve".to_string()),
    ///          ..Default::default()
    ///     }
    ///  ],&ctx).await.unwrap();
    /// ```
    pub async fn insert_many<T>(&self, models: Vec<T>, ctx: &TardisContext) -> TardisResult<()>
    where
        T: TardisActiveModel,
    {
        if let Some(tx) = &self.tx {
            TardisRelDBClient::insert_many_inner(models, tx, ctx).await
        } else {
            TardisRelDBClient::insert_many_inner(models, self.conn.as_ref(), ctx).await
        }
    }

    #[instrument(name = "reldb_query", skip_all)]
    /// Update a record / 更新一条记录
    ///
    /// # Arguments
    ///
    ///  * `model` -  Records to be inserted / 要插入的记录
    ///  * `ctx` -  TardisContext
    ///
    /// # Examples
    /// ```ignore
    /// use tardis::db::sea_orm::*;
    /// use tardis::db::sea_orm::sea_query::*;
    /// use tardis::db::domain::tardis_db_config;
    /// use tardis::db::reldb_client::TardisActiveModel;
    /// use tardis::TardisFuns;
    /// let mut conn = TardisFuns::reldb().conn();
    /// let resp = conn.update_one(tardis_db_config::ActiveModel {
    ///     id: Set("111".to_string()),
    ///     k: Set("ke".to_string()),
    ///     v: Set("ve".to_string()),
    ///     ..Default::default()
    /// },&ctx).await.unwrap();
    /// ```
    pub async fn update_one<T>(&self, model: T, ctx: &TardisContext) -> TardisResult<()>
    where
        T: TardisActiveModel,
    {
        if let Some(tx) = &self.tx {
            TardisRelDBClient::update_one_inner(model, tx, ctx).await
        } else {
            TardisRelDBClient::update_one_inner(model, self.conn.as_ref(), ctx).await
        }
    }

    #[instrument(name = "reldb_query", skip_all)]
    /// Update multiple records / 更新多条记录
    ///
    /// # Arguments
    ///
    ///  * `update_statement` -  Statement to be updated / 要更新的Statement
    ///
    /// # Examples
    /// ```ignore
    /// use tardis::db::sea_orm::*;
    /// use tardis::db::sea_orm::sea_query::*;
    /// use tardis::db::domain::tardis_db_config;
    /// use tardis::db::reldb_client::TardisActiveModel;
    /// use tardis::TardisFuns;
    /// let mut conn = TardisFuns::reldb().conn();
    /// let resp = conn.update_many(Query::update()
    ///     .table(tardis_db_config::Entity)
    ///     .values(vec![
    ///       (tardis_db_config::Column::k, Set("ke".to_string())),
    ///     ])
    ///     .and_where(Expr::col(tardis_db_config::Column::id).eq("111"))).await.unwrap();
    /// ```
    pub async fn update_many(&self, update_statement: &UpdateStatement) -> TardisResult<()> {
        if let Some(tx) = &self.tx {
            TardisRelDBClient::update_many_inner(update_statement, tx).await
        } else {
            TardisRelDBClient::update_many_inner(update_statement, self.conn.as_ref()).await
        }
    }

    #[instrument(name = "reldb_query", skip_all)]
    /// Soft delete record(s) (primary key is Id) / 软删除记录(主键为Id)
    ///
    /// # Arguments
    ///
    ///  * `select` -  Select object / Select对象
    ///  * `delete_user` -  Delete user / 删除人
    ///
    /// # Examples
    /// ```ignore
    /// use tardis::db::sea_orm::*;
    /// use tardis::db::sea_orm::sea_query::*;
    /// use tardis::db::domain::tardis_db_config;
    /// use tardis::db::reldb_client::TardisActiveModel;
    /// use tardis::TardisFuns;
    /// let mut conn = TardisFuns::reldb().conn();
    /// let resp = conn.soft_delete(tardis_db_config::Entity::find().filter(Expr::col(tardis_db_config::Column::Id).eq("111")),"admin").await.unwrap();
    /// ```
    pub async fn soft_delete<E>(&self, select: Select<E>, delete_user: &str) -> TardisResult<u64>
    where
        E: EntityTrait,
    {
        if let Some(tx) = &self.tx {
            TardisRelDBClient::soft_delete_inner(select, delete_user, tx).await
        } else {
            TardisRelDBClient::soft_delete_inner(select, delete_user, self.conn.as_ref()).await
        }
    }

    #[instrument(name = "reldb_query", skip_all)]
    /// Soft delete record(s) (custom primary key) / 软删除记录(自定义主键)
    ///
    /// # Arguments
    ///
    ///  * `select` -  Select object / Select对象
    ///  * `custom_pk_field` -  Custom Primary Key / 自定义主键
    ///  * `delete_user` -  Delete user / 删除人
    ///
    /// # Examples
    /// ```ignore
    /// use tardis::db::sea_orm::*;
    /// use tardis::db::sea_orm::sea_query::*;
    /// use tardis::db::domain::tardis_db_config;
    /// use tardis::db::reldb_client::TardisActiveModel;
    /// use tardis::TardisFuns;
    /// let mut conn = TardisFuns::reldb().conn();
    /// let resp = conn.soft_delete_custom(tardis_db_config::Entity::find().filter(Expr::col(tardis_db_config::Column::Id).eq("111")),"iam_id").await.unwrap();
    /// ```
    pub async fn soft_delete_custom<E>(&self, select: Select<E>, custom_pk_field: &str) -> TardisResult<Vec<DeleteEntity>>
    where
        E: EntityTrait,
    {
        if let Some(tx) = &self.tx {
            TardisRelDBClient::soft_delete_custom_inner(select, custom_pk_field, tx).await
        } else {
            TardisRelDBClient::soft_delete_custom_inner(select, custom_pk_field, self.conn.as_ref()).await
        }
    }
}

#[async_trait]
pub trait TardisSeaORMExtend {
    async fn soft_delete<C>(self, delete_user: &str, db: &C) -> TardisResult<u64>
    where
        C: ConnectionTrait;

    async fn soft_delete_with_pk<C>(self, custom_pk_field: &str, delete_user: &str, db: &C) -> TardisResult<u64>
    where
        C: ConnectionTrait;

    async fn soft_delete_custom<C>(self, custom_pk_field: &str, db: &C) -> TardisResult<Vec<DeleteEntity>>
    where
        C: ConnectionTrait;
}

#[async_trait]
impl<E> TardisSeaORMExtend for Select<E>
where
    E: EntityTrait,
{
    async fn soft_delete<C>(self, delete_user: &str, db: &C) -> TardisResult<u64>
    where
        C: ConnectionTrait,
    {
        self.soft_delete_with_pk("id", delete_user, db).await
    }

    async fn soft_delete_with_pk<C>(self, custom_pk_field: &str, delete_user: &str, db: &C) -> TardisResult<u64>
    where
        C: ConnectionTrait,
    {
        let delete_entities = self.soft_delete_custom(custom_pk_field, db).await?;
        let count = delete_entities.len() as u64;
        for delete_entity in delete_entities {
            tardis_db_del_record::ActiveModel {
                entity_name: Set(delete_entity.entity_name.to_string()),
                record_id: Set(delete_entity.record_id.to_string()),
                content: Set(delete_entity.content),
                creator: Set(delete_user.to_string()),
                ..Default::default()
            }
            .insert(db)
            .await?;
        }
        Ok(count)
    }

    async fn soft_delete_custom<C>(self, custom_pk_field: &str, db: &C) -> TardisResult<Vec<DeleteEntity>>
    where
        C: ConnectionTrait,
    {
        let db_backend: DbBackend = db.get_database_backend();

        let sql = self.build(db_backend).sql.replace('?', "''");
        let ast = match Parser::parse_sql(
            match db.get_database_backend() {
                DatabaseBackend::MySql => &MySqlDialect {},
                DatabaseBackend::Postgres => &PostgreSqlDialect {},
                DatabaseBackend::Sqlite => &SQLiteDialect {},
            },
            &sql,
        )?
        .pop()
        {
            Some(ast) => ast,
            None => {
                return Err(TardisError::format_error(
                    "[Tardis.RelDBClient] Sql parsing error, no valid Statement found",
                    "406-tardis-reldb-sql-error",
                ))
            }
        };
        let mut table_name = String::new();
        if let ast::Statement::Query(query) = ast {
            if let SetExpr::Select(select) = query.body.as_ref() {
                if let TableFactor::Table { name, .. } = &select.from[0].relation {
<<<<<<< HEAD
                    if let Some(ident) = name.0[0].as_ident() {
                        table_name.clone_from(&ident.value);
=======
                    if let Some(table_ident) = name.0.first().and_then(ast::ObjectNamePart::as_ident) {
                        table_name.clone_from(&table_ident.value);
>>>>>>> 885eaeae
                    }
                }
            }
        }
        if table_name.is_empty() {
            return TardisResult::Err(TardisError::not_found(
                "[Tardis.RelDBClient] Sql parsing error, the name of the table to be soft deleted was not found",
                "404-tardis-reldb-soft-delete-table-not-exit",
            ));
        }

        let rows = self.into_json().all(db).await?;
        if rows.is_empty() {
            return Ok(Vec::new());
        }
        let mut ids: Vec<Value> = Vec::new();
        let mut delete_entities = Vec::with_capacity(ids.len());
        for row in rows {
            let id = row[custom_pk_field].clone();
            let json = TardisFuns::json.obj_to_string(&row)?;
            if id.is_string() {
                ids.push(
                    (*id.as_str().as_ref().ok_or_else(|| {
                        TardisError::internal_error(
                            &format!("[Tardis.RelDBClient] The primary key [{id}] in a soft delete operation is not a character type"),
                            "500-tardis-reldb-id-not-char",
                        )
                    })?)
                    .to_string()
                    .into(),
                );
            } else {
                ids.push(
                    id.as_u64()
                        .ok_or_else(|| {
                            TardisError::internal_error(
                                &format!("[Tardis.RelDBClient] The primary key [{id}] in a soft delete operation is not a number type"),
                                "500-tardis-reldb-id-not-num",
                            )
                        })?
                        .into(),
                );
            }
            delete_entities.push(DeleteEntity {
                entity_name: table_name.to_string(),
                record_id: id.to_string(),
                content: json,
            });
        }
        let statement = Statement::from_sql_and_values(
            db_backend,
            match db_backend {
                DatabaseBackend::Postgres => format!(
                    "DELETE FROM {} WHERE {} IN ({})",
                    table_name,
                    custom_pk_field,
                    ids.iter().enumerate().map(|(idx, _)| format!("${}", idx + 1)).collect::<Vec<String>>().join(",")
                ),
                _ => format!(
                    "DELETE FROM {} WHERE {} IN ({})",
                    table_name,
                    custom_pk_field,
                    ids.iter().map(|_| "?").collect::<Vec<&str>>().join(",")
                ),
            }
            .as_str(),
            ids,
        );
        let result = db.execute(statement).await;
        match result {
            Ok(_) => Ok(delete_entities),
            Err(error) => Err(TardisError::from(error)),
        }
    }
}

/// 对 `ActiveModelBehavior` 的扩展操作
#[async_trait]
pub trait TardisActiveModel: ActiveModelBehavior {
    /// Fill TardisContext / 填充TardisContext
    ///
    /// # Arguments
    ///
    ///  * `ctx` -  TardisContext
    ///  * `is_insert` -  whether to insert the operation / 是否插入操作
    ///
    /// # Examples
    /// ```ignore
    /// use tardis::basic::dto::TardisContext;
    /// use tardis::db::sea_orm::*;
    ///
    /// fn fill_ctx(&mut self, ctx: &TardisContext, is_insert: bool) {
    ///     if is_insert {
    ///         self.rel_app_code = Set(ctx.app_code.to_string());
    ///     }
    ///     self.updater_code = Set(ctx.account_code.to_string());
    /// }
    /// ```
    fn fill_ctx(&mut self, ctx: &TardisContext, is_insert: bool);

    /// Create table and index / 创建表和索引
    ///
    /// # Arguments
    ///
    ///  * `db` -  database instance type / 数据库实例类型
    ///  * `update_time_field` -  update time field / 更新字段
    fn init(db: DbBackend, update_time_field: Option<&str>, compatible_type: CompatibleType) -> (TableCreateStatement, Vec<IndexCreateStatement>, Vec<String>) {
        let create_table_statement = Self::create_table_statement(db);
        let create_index_statement = Self::create_index_statement();
        if let Some(table_name) = create_table_statement.get_table_name() {
            let table_name = match table_name {
                sea_query::TableRef::Table(t)
                | sea_query::TableRef::SchemaTable(_, t)
                | sea_query::TableRef::DatabaseSchemaTable(_, _, t)
                | sea_query::TableRef::TableAlias(t, _)
                | sea_query::TableRef::SchemaTableAlias(_, t, _)
                | sea_query::TableRef::DatabaseSchemaTableAlias(_, _, t, _) => t.to_string(),
                _ => unimplemented!(),
            };
            let create_function_sql = Self::create_function_sqls(db, &table_name, update_time_field, compatible_type);
            return (create_table_statement, create_index_statement, create_function_sql);
        }
        (create_table_statement, create_index_statement, Vec::new())
    }

    /// Create table / 创建表
    ///
    /// # Arguments
    ///
    ///  * `db` -  database instance type / 数据库实例类型
    ///
    /// # Examples
    /// ```ignore
    /// use tardis::db::domain::tardis_db_config;
    /// use tardis::db::sea_orm::*;
    /// use tardis::db::sea_orm::sea_query::*;
    /// fn create_table_statement(db_type: DbBackend) -> TableCreateStatement {
    ///     match db_type {
    ///         DbBackend::MySql => Table::create()
    ///             .table(tardis_db_config::Entity.table_ref())
    ///             .if_not_exists()
    ///             .col(ColumnDef::new(tardis_db_config::Column::Id).not_null().string().primary_key())
    ///             .col(ColumnDef::new(tardis_db_config::Column::K).not_null().string().unique_key())
    ///             .col(ColumnDef::new(tardis_db_config::Column::V).not_null().text())
    ///             .col(ColumnDef::new(tardis_db_config::Column::Creator).not_null().string())
    ///             .col(ColumnDef::new(tardis_db_config::Column::Updater).not_null().string())
    ///             .to_owned(),
    ///         DbBackend::Postgres => {
    ///             Table::create()
    ///                 .table(tardis_db_config::Entity.table_ref())
    ///                 .if_not_exists()
    ///                 .col(ColumnDef::new(tardis_db_config::Column::Id).not_null().string().primary_key())
    ///                 .col(ColumnDef::new(tardis_db_config::Column::K).not_null().string().unique_key())
    ///                 .col(ColumnDef::new(tardis_db_config::Column::V).not_null().text())
    ///                 .col(ColumnDef::new(tardis_db_config::Column::Creator).not_null().string())
    ///                 .col(ColumnDef::new(tardis_db_config::Column::Updater).not_null().string())
    ///                 .to_owned()
    ///         }
    ///         DbBackend::Sqlite =>{
    ///             Table::create()
    ///                 .table(tardis_db_config::Entity.table_ref())
    ///                 .if_not_exists()
    ///                 .col(ColumnDef::new(tardis_db_config::Column::Id).not_null().string().primary_key())
    ///                 .col(ColumnDef::new(tardis_db_config::Column::K).not_null().string().unique_key())
    ///                 .col(ColumnDef::new(tardis_db_config::Column::V).not_null().text())
    ///                 .col(ColumnDef::new(tardis_db_config::Column::Creator).not_null().string())
    ///                 .col(ColumnDef::new(tardis_db_config::Column::Updater).not_null().string())
    ///                 .to_owned()
    ///         }
    ///     }
    /// }
    /// ```
    fn create_table_statement(_: DbBackend) -> TableCreateStatement {
        TableCreateStatement::new()
    }

    /// Create index / 创建索引
    ///
    /// # Examples
    /// ```ignore
    /// use tardis::db::domain::tardis_db_config;
    /// use tardis::db::sea_orm::*;
    /// use tardis::db::sea_orm::sea_query::*;
    /// fn create_index_statement() -> Vec<IndexCreateStatement> {
    ///         vec![
    ///             Index::create()
    ///                 .name(&format!("idx-{}-{}", tardis_db_config::Entity.table_name(),tardis_db_config::Column::K.to_string()))
    ///                 .table(tardis_db_config::Entity)
    ///                 .col(tardis_db_config::Column::K)
    ///                 .to_owned(),
    ///         ]
    ///     }
    /// ```
    fn create_index_statement() -> Vec<IndexCreateStatement> {
        vec![]
    }

    /// Create functions / 创建函数
    fn create_function_sqls(db: DbBackend, table_name: &str, update_time_field: Option<&str>, compatible_type: CompatibleType) -> Vec<String> {
        if db == DbBackend::Postgres {
            if let Some(update_time_field) = update_time_field {
                return Self::create_function_postgresql_auto_update_time(table_name, update_time_field, compatible_type);
            }
        }
        vec![]
    }

    fn create_function_postgresql_auto_update_time(table_name: &str, update_time_field: &str, compatible_type: CompatibleType) -> Vec<String> {
        match compatible_type {
            CompatibleType::None => {
                vec![
                    format!(
                        r###"CREATE OR REPLACE FUNCTION TARDIS_AUTO_UPDATE_TIME_{}()
        RETURNS TRIGGER AS $$
        BEGIN
            NEW.{} = now();
            RETURN NEW;
        END;
        $$ language 'plpgsql';"###,
                        update_time_field.replace('-', "_"),
                        update_time_field
                    ),
                    format!("DROP TRIGGER IF EXISTS TARDIS_AUTO_UPDATE_TIME_ON ON {table_name};"),
                    format!(
                        r###"CREATE TRIGGER TARDIS_AUTO_UPDATE_TIME_ON
            BEFORE UPDATE
            ON
                {table_name}
            FOR EACH ROW
        EXECUTE PROCEDURE TARDIS_AUTO_UPDATE_TIME_{}();"###,
                        update_time_field.replace('-', "_")
                    ),
                ]
            }
            CompatibleType::Oracle => vec![format!(
                r###"CREATE OR REPLACE TRIGGER TARDIS_AUTO_UPDATE_TIME_ON
            BEFORE UPDATE
            ON
                {}
            FOR EACH ROW
            BEGIN
                NEW.{}= now();
                RETURN NEW;
            END;"###,
                table_name, update_time_field
            )],
        }
    }
}

#[derive(Debug, FromQueryResult)]
struct CountResp {
    count: i64,
}

#[derive(Deserialize, Serialize, Clone, Debug)]
pub struct DeleteEntity {
    pub entity_name: String,
    pub record_id: String,
    pub content: String,
}

#[derive(Debug, FromQueryResult)]
pub struct IdResp {
    pub id: String,
}

impl From<DbErr> for TardisError {
    fn from(error: DbErr) -> Self {
        error!("[Tardis.RelDBClient] DbErr: {}", error.to_string());
        TardisError::wrap(&format!("[Tardis.RelDBClient] {error:?}"), "-1-tardis-reldb-error")
    }
}

impl From<ParserError> for TardisError {
    fn from(error: ParserError) -> Self {
        error!("[Tardis.RelDBClient] ParserError: {}", error.to_string());
        TardisError::wrap(&format!("[Tardis.RelDBClient] {error:?}"), "406-tardis-reldb-sql-error")
    }
}<|MERGE_RESOLUTION|>--- conflicted
+++ resolved
@@ -1275,13 +1275,8 @@
         if let ast::Statement::Query(query) = ast {
             if let SetExpr::Select(select) = query.body.as_ref() {
                 if let TableFactor::Table { name, .. } = &select.from[0].relation {
-<<<<<<< HEAD
-                    if let Some(ident) = name.0[0].as_ident() {
-                        table_name.clone_from(&ident.value);
-=======
                     if let Some(table_ident) = name.0.first().and_then(ast::ObjectNamePart::as_ident) {
                         table_name.clone_from(&table_ident.value);
->>>>>>> 885eaeae
                     }
                 }
             }
